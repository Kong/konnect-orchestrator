package portal

import (
	"context"

	"gopkg.in/yaml.v3"

	"github.com/Kong/konnect-orchestrator/internal/manifest"
	kk "github.com/Kong/sdk-konnect-go-internal"
	"github.com/Kong/sdk-konnect-go-internal/models/components"
	"github.com/Kong/sdk-konnect-go-internal/models/operations"
)

type PortalsConfigService interface {
	ListPortals(ctx context.Context,
		request operations.ListPortalsRequest,
		opts ...operations.Option) (*operations.ListPortalsResponse, error)
	CreatePortal(ctx context.Context,
		request components.CreatePortalV3,
		opts ...operations.Option) (*operations.CreatePortalResponse, error)
	UpdatePortal(ctx context.Context,
		portalID string,
		updatePortalV3 components.UpdatePortalV3,
		opts ...operations.Option) (*operations.UpdatePortalResponse, error)
}

type ApisConfigService interface {
	ListApis(ctx context.Context,
		request operations.ListApisRequest,
		opts ...operations.Option) (*operations.ListApisResponse, error)
	CreateAPI(ctx context.Context,
		request components.CreateAPIRequest,
		opts ...operations.Option) (*operations.CreateAPIResponse, error)
	UpdateAPI(ctx context.Context,
		apiID string,
		updateAPIRequest components.UpdateAPIRequest,
		opts ...operations.Option) (*operations.UpdateAPIResponse, error)
}

type ApiSpecsConfigService interface {
	CreateAPISpec(ctx context.Context,
		apiID string,
		createAPISpecRequest components.CreateAPISpecRequest,
		opts ...operations.Option) (*operations.CreateAPISpecResponse, error)
	UpdateAPISpec(ctx context.Context,
		request operations.UpdateAPISpecRequest,
		opts ...operations.Option) (*operations.UpdateAPISpecResponse, error)
	ListAPISpecs(ctx context.Context,
		request operations.ListAPISpecsRequest,
		opts ...operations.Option) (*operations.ListAPISpecsResponse, error)
}

type ApiPublicationConfigService interface {
	PublishAPIToPortal(ctx context.Context,
		request operations.PublishAPIToPortalRequest,
		opts ...operations.Option) (*operations.PublishAPIToPortalResponse, error)
}

type ApiImplementationConfigService interface {
	CreateAPIImplementation(ctx context.Context,
		apiID string,
		apiImplementation components.APIImplementation,
		opts ...operations.Option) (*operations.CreateAPIImplementationResponse, error)
	ListAPIImplementations(ctx context.Context,
		request operations.ListAPIImplementationsRequest,
		opts ...operations.Option) (*operations.ListAPIImplementationsResponse, error)
}

// If you change the name of a portal, a new one will be created an the old one remains
func ApplyPortalConfig(
	ctx context.Context,
	portalDisplayName string,
	envName string,
	envType string,
	portalsConfigService PortalsConfigService,
	apisConfigService ApisConfigService,
	labels map[string]string) (string, error) {

	var portalId string

	portals, err := portalsConfigService.ListPortals(ctx, operations.ListPortalsRequest{
		Filter: &components.PortalFilterParameters{
			Name: &components.StringFieldFilter{
				StringFieldEqualsFilter: &components.StringFieldEqualsFilter{
					Str: kk.String(envName),
				},
			},
		},
	})
	if err != nil {
		return "", err
	}

	// PROD portals are open by default, dev portals are secured
	authEnabled := envType != "PROD"
	visibility := "public"
	if envType != "PROD" {
		visibility = "private"
		portalDisplayName = portalDisplayName + " (" + envName + ")"
	}

	if len(portals.ListPortalsResponseV3.Data) < 1 {
		newPortal, err := portalsConfigService.CreatePortal(ctx, components.CreatePortalV3{
			Name:                             envName,
			DisplayName:                      kk.String(portalDisplayName),
			AuthenticationEnabled:            kk.Bool(authEnabled),
			DefaultAPIVisibility:             components.DefaultAPIVisibility(visibility).ToPointer(),
			DefaultPageVisibility:            components.DefaultPageVisibility(visibility).ToPointer(),
			DefaultApplicationAuthStrategyID: nil,
			Labels:                           toPortalLabels(labels),
		})
		if err != nil {
			return "", err
		}
		portalId = newPortal.PortalResponseV3.ID
	} else {
		portalId = portals.ListPortalsResponseV3.Data[0].ID
		_, err = portalsConfigService.UpdatePortal(ctx, portalId, components.UpdatePortalV3{
			DisplayName:                      kk.String(envName),
			AuthenticationEnabled:            kk.Bool(authEnabled),
			DefaultAPIVisibility:             components.UpdatePortalV3DefaultAPIVisibility(visibility).ToPointer(),
			DefaultPageVisibility:            components.UpdatePortalV3DefaultPageVisibility(visibility).ToPointer(),
			DefaultApplicationAuthStrategyID: nil,
			Labels:                           toPortalLabels(labels),
		})
		if err != nil {
			return "", err
		}
	}

	return portalId, nil
}

func ApplyApiConfig(ctx context.Context,
	apisConfigService ApisConfigService,
	apiSpecsConfigService ApiSpecsConfigService,
	apiPubConfigService ApiPublicationConfigService,
	apiImplementationConfigService ApiImplementationConfigService,
	apiName string,
	serviceConfig manifest.Service,
	rawSpec []byte,
	portalId string,
	cpId string,
	gwSvcId string,
	labels map[string]string) (string, error) {

	var spec map[string]interface{}
	err := yaml.Unmarshal(rawSpec, &spec)
	if err != nil {
		return "", err
	}

	// Extract the version
	var version string
	if info, ok := spec["info"].(map[string]interface{}); ok {
		version = info["version"].(string)
	}

	var api *components.APIResponseSchema

	// **************************************************************************
	// Search for existing API by name and version
	resp, err := apisConfigService.ListApis(ctx,
		operations.ListApisRequest{
			Filter: &components.APIFilterParameters{
				Name: &components.StringFieldFilter{
					StringFieldEqualsFilter: &components.StringFieldEqualsFilter{
						Str: kk.String(apiName),
					},
				},
				Version: &components.StringFieldFilter{
					StringFieldEqualsFilter: &components.StringFieldEqualsFilter{
						Str: kk.String(version),
					},
				},
			},
		})
	if err != nil {
		return "", err
	}
	// **************************************************************************

	// **************************************************************************
	// Create a new or use the existing API
	if len(resp.ListAPIResponse.Data) < 1 {
		createResponse, err := apisConfigService.CreateAPI(ctx,
			components.CreateAPIRequest{
				Name:        apiName,
				Version:     kk.String(version),
				Description: kk.String(*serviceConfig.Description),
				Labels:      labels,
			})
		if err != nil {
			return "", err
		}
		api = createResponse.APIResponseSchema
	} else {
		api = &resp.ListAPIResponse.Data[0]
		_, err = apisConfigService.UpdateAPI(ctx,
			resp.ListAPIResponse.Data[0].ID,
			components.UpdateAPIRequest{
				Name:        kk.String(apiName),
				Version:     kk.String(version),
				Description: kk.String(*serviceConfig.Description),
				Labels:      toPortalLabels(labels),
			})
		if err != nil {
			return "", err
		}
	}
	// **************************************************************************

	// **************************************************************************
	// Update the API Spec
	listSpecResponse, err := apiSpecsConfigService.ListAPISpecs(ctx, operations.ListAPISpecsRequest{
		APIID: api.ID,
	})
	if err != nil {
		return "", err
	}
	if len(listSpecResponse.ListAPISpecResponse.Data) < 1 {
		_, err = apiSpecsConfigService.CreateAPISpec(ctx, api.ID, components.CreateAPISpecRequest{
			Content: string(rawSpec),
			Type:    components.APISpecTypeOas3.ToPointer(),
		})
		if err != nil {
			return "", err
		}
	} else {
		_, err = apiSpecsConfigService.UpdateAPISpec(ctx, operations.UpdateAPISpecRequest{
			APIID:  api.ID,
			SpecID: listSpecResponse.ListAPISpecResponse.Data[0].ID,
			APISpec: components.APISpec{
				Content: kk.String(string(rawSpec)),
				Type:    components.APISpecTypeOas3.ToPointer(),
			},
		})
		if err != nil {
			return "", err
		}
	}
	// **************************************************************************

	// **************************************************************************
	// Publish the API to the portal
	_, err = apiPubConfigService.PublishAPIToPortal(ctx,
		operations.PublishAPIToPortalRequest{
			APIID:    api.ID,
			PortalID: portalId,
		})
	if err != nil {
		return "", err
	}
	// **************************************************************************

<<<<<<< HEAD
	return nil
}

func toPortalLabels(labels map[string]string) map[string]*string {
	o := map[string]*string{}
	for k, v := range labels {
		o[k] = kk.String(v)
	}
	return o
=======
	if gwSvcId == "" {
		return api.ID, nil
	}

	// **************************************************************************
	// Create an API Implementation
	apiImpls, err := apiImplementationConfigService.ListAPIImplementations(ctx, operations.ListAPIImplementationsRequest{
		Filter: &components.APIImplementationFilterParameters{
			APIID: &components.UUIDFieldFilter{
				StringFieldEqualsFilter: &components.StringFieldEqualsFilter{
					Str: kk.String(api.ID),
				},
			},
			ControlPlaneID: &components.UUIDFieldFilter{
				StringFieldEqualsFilter: &components.StringFieldEqualsFilter{
					Str: kk.String(cpId),
				},
			},
			ServiceID: &components.UUIDFieldFilter{
				StringFieldEqualsFilter: &components.StringFieldEqualsFilter{
					Str: kk.String(gwSvcId),
				},
			},
		},
	})
	if err != nil {
		return "", err
	}

	if len(apiImpls.ListAPIImplementationsResponse.Data) < 1 {
		_, err = apiImplementationConfigService.CreateAPIImplementation(ctx, api.ID, components.APIImplementation{
			Service: components.APIImplementationService{
				ControlPlaneID: cpId,
				ID:             gwSvcId,
			},
		})
		if err != nil {
			return "", err
		}
	}

	return api.ID, nil
>>>>>>> 8f0e970f
}<|MERGE_RESOLUTION|>--- conflicted
+++ resolved
@@ -253,17 +253,6 @@
 	}
 	// **************************************************************************
 
-<<<<<<< HEAD
-	return nil
-}
-
-func toPortalLabels(labels map[string]string) map[string]*string {
-	o := map[string]*string{}
-	for k, v := range labels {
-		o[k] = kk.String(v)
-	}
-	return o
-=======
 	if gwSvcId == "" {
 		return api.ID, nil
 	}
@@ -306,5 +295,12 @@
 	}
 
 	return api.ID, nil
->>>>>>> 8f0e970f
+}
+
+func toPortalLabels(labels map[string]string) map[string]*string {
+	o := map[string]*string{}
+	for k, v := range labels {
+		o[k] = kk.String(v)
+	}
+	return o
 }